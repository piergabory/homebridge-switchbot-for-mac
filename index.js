const ping = require('./helpers/ping');
const Switchbot = require('node-switchbot');
const sleep = msec => new Promise(resolve => setTimeout(resolve, msec));

let Service;
let Characteristic;

module.exports = (homebridge) => {
  Service = homebridge.hap.Service;
  Characteristic = homebridge.hap.Characteristic;
  homebridge.registerAccessory('homebridge-switchbot-for-mac', 'SwitchBot-For-Mac', SwitchBotAccessory);
}

class WoHand {

  delay = 0;
  on = {};
  off = {};
  device = {};
  discoverState = {};

  constructor(log, config) {
    this.log = log;
    if (config.delay) {
      this.delay = config.delay;
    }
    if (config.macAddress) {
      this.on.macAddress = config.macAddress;
      this.off.macAddress = config.macAddress;
    } else {
      this.on.macAddress = config.on.macAddress;
      this.off.macAddress = config.off.macAddress;
    }
    this.discover(this.on.macAddress);
    this.discover(this.off.macAddress);
  }

  async discover(macAddress) {
    if (this.discoverState[macAddress] === 'discovering' || this.discoverState[macAddress] === 'discovered') return;
    this.discoverState[macAddress] = 'discovering';

    // Find a Bot (WoHand)
    const switchbot = new Switchbot();
    switchbot.ondiscover = async (bot) => {
      // Execute connect method because address cannot be obtained without a history of connecting.
      if (bot.address === '') await bot.connect();
      if (bot.connectionState === 'connected') await bot.disconnect();
      if (bot.address.toLowerCase().replace(/[^a-z0-9]/g, '') === macAddress.toLowerCase().replace(/[^a-z0-9]/g, '')) {
        // The `SwitchbotDeviceWoHand` object representing the found Bot.
        this.device[macAddress] = bot;
        this.discoverState[macAddress] = 'discovered';
        this.log(`WoHand (${macAddress}) was discovered`);
      }
    }

    await switchbot.wait(this.delay);
    await switchbot.discover({ duration: 60000, model: 'H' });

    if (this.discoverState[macAddress] !== 'discovered') {
      this.discoverState[macAddress] = 'not found';
      this.log(`WoHand (${macAddress}) was not found`);
    }
  }

  async wait(macAddress) {
    while(true) {
      switch (this.discoverState[macAddress]) {
        case 'discovering':
          sleep(100);
          break;
        case 'discovered':
          return;
        case 'not found':
          throw new Error(`WoHand (${macAddress}) was not found.`);
      }
    }
  }

  async turn(newState) {
    if (newState) {
      const macAddress = this.on.macAddress;
      await this.wait(macAddress);
      await this.device[macAddress].turnOn();
    } else {
      const macAddress = this.off.macAddress;
      await this.wait(macAddress);
      await this.device[macAddress].turnOff();
    }
  }
}

class SwitchBotAccessory {
  constructor(log, config) {
    this.serviceManager = null;
    this.debug = config.debug;
    this.log = log;
    this.device = new WoHand(log, config);
    this.active = false;
    if (config.ping) {
      const ipAddress = config.ping.ipAddress;
      const interval = Math.max(config.ping.interval || 2000, 2000);
      ping(ipAddress, interval, this.updateState.bind(this));
    }
  }

  getServices() {
    const accessoryInformationService = new Service.AccessoryInformation();
    accessoryInformationService
      .setCharacteristic(Characteristic.Manufacturer, 'zizi4n5')

    const switchService = new Service.Switch();
    switchService
      .getCharacteristic(Characteristic.On)
        .on('get', this.getOn.bind(this))
        .on('set', this.setOn.bind(this));

    this.serviceManager = switchService;
    return [accessoryInformationService, switchService];
  }

  updateState(newState) {
    if (!this.serviceManager) return;

    const humanState = newState ? 'on' : 'off';
    const previousState = this.active;
    const hasStateChanged = (previousState !== newState);

    if (hasStateChanged) {
      if (this.debug) this.log(`updateState: ${this.pingIPAddress} state changed, update UI (device ${humanState})`);
      this.active = newState;
      this.serviceManager.getCharacteristic(Characteristic.On);
    } else {
      if (this.debug) this.log(`updateState: ${this.pingIPAddress} state not changed, ignoring (device ${humanState})`);
    }
  }

  getOn(callback) {
    callback(null, this.active);
  }

<<<<<<< HEAD
  async setOn(newState, callback) {
    const humanState = newState ? 'on' : 'off';
    this.log(`Turning ${humanState}...`);

    try {
      await this.device.turn(newState);
      this.active = newState;
      this.log(`WoHand (${this.device[humanState].macAddress}) was turned ${humanState}`);
=======
  async setOn(value, callback) {
    const humanState = value ? 'on' : 'off';

    if (value === this.active) {
      this.log(`WoHand (${this.device[humanState].macAddress}) was already ${humanState}`);
>>>>>>> 5befe39d
      callback();
    } else {
      this.log(`Turning ${humanState}...`);

      try {
        await this.device.turn(value);
        this.active = value;
        this.log(`WoHand (${this.device[humanState].macAddress}) was turned ${humanState}`);
        callback();
      } catch (error) {
        let message = `WoHand (${this.device[humanState].macAddress}) was failed turning ${humanState}`;
        this.log(message);
        callback(message);
      }
    }
  }
}<|MERGE_RESOLUTION|>--- conflicted
+++ resolved
@@ -138,36 +138,25 @@
     callback(null, this.active);
   }
 
-<<<<<<< HEAD
   async setOn(newState, callback) {
     const humanState = newState ? 'on' : 'off';
     this.log(`Turning ${humanState}...`);
+
+    if (newState === this.active) {
+      this.log(`WoHand (${this.device[humanState].macAddress}) was already ${humanState}`);
+      callback();
+      return;
+    }
 
     try {
       await this.device.turn(newState);
       this.active = newState;
       this.log(`WoHand (${this.device[humanState].macAddress}) was turned ${humanState}`);
-=======
-  async setOn(value, callback) {
-    const humanState = value ? 'on' : 'off';
-
-    if (value === this.active) {
-      this.log(`WoHand (${this.device[humanState].macAddress}) was already ${humanState}`);
->>>>>>> 5befe39d
       callback();
-    } else {
-      this.log(`Turning ${humanState}...`);
-
-      try {
-        await this.device.turn(value);
-        this.active = value;
-        this.log(`WoHand (${this.device[humanState].macAddress}) was turned ${humanState}`);
-        callback();
-      } catch (error) {
-        let message = `WoHand (${this.device[humanState].macAddress}) was failed turning ${humanState}`;
-        this.log(message);
-        callback(message);
-      }
+    } catch (error) {
+      let message = `WoHand (${this.device[humanState].macAddress}) was failed turning ${humanState}`;
+      this.log(message);
+      callback(message);
     }
   }
 }